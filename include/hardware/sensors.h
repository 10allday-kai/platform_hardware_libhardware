/*
 * Copyright (C) 2008 The Android Open Source Project
 *
 * Licensed under the Apache License, Version 2.0 (the "License");
 * you may not use this file except in compliance with the License.
 * You may obtain a copy of the License at
 *
 *      http://www.apache.org/licenses/LICENSE-2.0
 *
 * Unless required by applicable law or agreed to in writing, software
 * distributed under the License is distributed on an "AS IS" BASIS,
 * WITHOUT WARRANTIES OR CONDITIONS OF ANY KIND, either express or implied.
 * See the License for the specific language governing permissions and
 * limitations under the License.
 */

#ifndef ANDROID_SENSORS_INTERFACE_H
#define ANDROID_SENSORS_INTERFACE_H

#include <stdint.h>
#include <sys/cdefs.h>
#include <sys/types.h>

#include <hardware/hardware.h>
#include <cutils/native_handle.h>

__BEGIN_DECLS

/**
 * The id of this module
 */
#define SENSORS_HARDWARE_MODULE_ID "sensors"

/**
 * Name of the sensors device to open
 */
#define SENSORS_HARDWARE_POLL       "poll"

/**
 * Handles must be higher than SENSORS_HANDLE_BASE and must be unique.
 * A Handle identifies a given sensors. The handle is used to activate
 * and/or deactivate sensors.
 * In this version of the API there can only be 256 handles.
 */
#define SENSORS_HANDLE_BASE             0
#define SENSORS_HANDLE_BITS             8
#define SENSORS_HANDLE_COUNT            (1<<SENSORS_HANDLE_BITS)


/**
 * Sensor types
 */
#define SENSOR_TYPE_ACCELEROMETER       1
#define SENSOR_TYPE_MAGNETIC_FIELD      2
#define SENSOR_TYPE_ORIENTATION         3
#define SENSOR_TYPE_GYROSCOPE           4
#define SENSOR_TYPE_LIGHT               5
#define SENSOR_TYPE_PRESSURE            6
#define SENSOR_TYPE_TEMPERATURE         7
#define SENSOR_TYPE_PROXIMITY           8
#define SENSOR_TYPE_GRAVITY             9
#define SENSOR_TYPE_LINEAR_ACCELERATION 10
#define SENSOR_TYPE_ROTATION_VECTOR     11

/**
 * Values returned by the accelerometer in various locations in the universe.
 * all values are in SI units (m/s^2)
 */

#define GRAVITY_SUN             (275.0f)
#define GRAVITY_EARTH           (9.80665f)

/** Maximum magnetic field on Earth's surface */
#define MAGNETIC_FIELD_EARTH_MAX    (60.0f)

/** Minimum magnetic field on Earth's surface */
#define MAGNETIC_FIELD_EARTH_MIN    (30.0f)


/**
 * status of each sensor
 */

#define SENSOR_STATUS_UNRELIABLE        0
#define SENSOR_STATUS_ACCURACY_LOW      1
#define SENSOR_STATUS_ACCURACY_MEDIUM   2
#define SENSOR_STATUS_ACCURACY_HIGH     3

/**
 * Definition of the axis
 * ----------------------
 *
 * This API is relative to the screen of the device in its default orientation,
 * that is, if the device can be used in portrait or landscape, this API
 * is only relative to the NATURAL orientation of the screen. In other words,
 * the axis are not swapped when the device's screen orientation changes.
 * Higher level services /may/ perform this transformation.
 *
 *   x<0         x>0
 *                ^
 *                |
 *    +-----------+-->  y>0
 *    |           |
 *    |           |
 *    |           |
 *    |           |   / z<0
 *    |           |  /
 *    |           | /
 *    O-----------+/
 *    |[]  [ ]  []/
 *    +----------/+     y<0
 *              /
 *             /
 *           |/ z>0 (toward the sky)
 *
 *    O: Origin (x=0,y=0,z=0)
 *
 *
 * Orientation
 * ----------- 
 * 
 * All values are angles in degrees.
 * 
 * Orientation sensors return sensor events for all 3 axes at a constant
 * rate defined by setDelay().
 *
 * azimuth: angle between the magnetic north direction and the Y axis, around 
 *  the Z axis (0<=azimuth<360).
 *      0=North, 90=East, 180=South, 270=West
 * 
 * pitch: Rotation around X axis (-180<=pitch<=180), with positive values when
 *  the z-axis moves toward the y-axis.
 *
 * roll: Rotation around Y axis (-90<=roll<=90), with positive values when
 *  the x-axis moves towards the z-axis.
 *
 * Note: For historical reasons the roll angle is positive in the clockwise
 *  direction (mathematically speaking, it should be positive in the
 *  counter-clockwise direction):
 *
 *                Z
 *                ^
 *  (+roll)  .--> |
 *          /     |
 *         |      |  roll: rotation around Y axis
 *     X <-------(.)
 *                 Y
 *       note that +Y == -roll
 *
 *
 *
 * Note: This definition is different from yaw, pitch and roll used in aviation
 *  where the X axis is along the long side of the plane (tail to nose).
 *  
 *  
 * Acceleration
 * ------------
 *
 *  All values are in SI units (m/s^2) and measure the acceleration of the
 *  device minus the force of gravity.
 *  
 *  Acceleration sensors return sensor events for all 3 axes at a constant
 *  rate defined by setDelay().
 *
 *  x: Acceleration minus Gx on the x-axis 
 *  y: Acceleration minus Gy on the y-axis 
 *  z: Acceleration minus Gz on the z-axis
 *  
 *  Examples:
 *    When the device lies flat on a table and is pushed on its left side
 *    toward the right, the x acceleration value is positive.
 *    
 *    When the device lies flat on a table, the acceleration value is +9.81,
 *    which correspond to the acceleration of the device (0 m/s^2) minus the
 *    force of gravity (-9.81 m/s^2).
 *    
 *    When the device lies flat on a table and is pushed toward the sky, the
 *    acceleration value is greater than +9.81, which correspond to the
 *    acceleration of the device (+A m/s^2) minus the force of 
 *    gravity (-9.81 m/s^2).
 *    
 *    
 * Magnetic Field
 * --------------
 * 
 *  All values are in micro-Tesla (uT) and measure the ambient magnetic
 *  field in the X, Y and Z axis.
 *
 *  Magnetic Field sensors return sensor events for all 3 axes at a constant
 *  rate defined by setDelay().
 *
 * Gyroscope
 * ---------
 *  All values are in radians/second and measure the rate of rotation
 *  around the X, Y and Z axis.  The coordinate system is the same as is
 *  used for the acceleration sensor.  Rotation is positive in the counter-clockwise
 *  direction.  That is, an observer looking from some positive location on the x, y.
 *  or z axis at a device positioned on the origin would report positive rotation
 *  if the device appeared to be rotating counter clockwise.  Note that this is the
 *  standard mathematical definition of positive rotation and does not agree with the
 *  definition of roll given earlier.
 *
 * Proximity
 * ---------
 *
 * The distance value is measured in centimeters.  Note that some proximity
 * sensors only support a binary "close" or "far" measurement.  In this case,
 * the sensor should report its maxRange value in the "far" state and a value
 * less than maxRange in the "near" state.
 *
 * Proximity sensors report a value only when it changes and each time the
 * sensor is enabled. setDelay() is ignored.
 *
 * Light
 * -----
 *
 * The light sensor value is returned in SI lux units.
 *
 * Light sensors report a value only when it changes and each time the
 * sensor is enabled. setDelay() is ignored.
 *
 * Pressure
 * --------
 *
 * The pressure sensor value is returned in hectopascal (hPa)
 *
 * Pressure sensors report events at a constant rate defined by setDelay().
 *
<<<<<<< HEAD
 * Gyro
 * --------
 *
 * The gyroscope sensor values are returned in degrees per second (dps)
 *
 * Gyroscope sensor report events at a constant rate defined by setDelay().
 *
=======
 * Gravity
 * -------
 * A gravity output indicates the direction of and magnitude of gravity in the devices's
 * coordinates.  On Earth, the magnitude is 9.8.  Units are m/s^2.  The coordinate system
 * is the same as is used for the acceleration sensor.
 *
 * Linear Acceleration
 * -------------------
 * Indicates the linear acceleration of the device in device coordinates, not including gravity.
 * This output is essentially Acceleration - Gravity.  Units are m/s^2.  The coordinate system is
 * the same as is used for the acceleration sensor.
 *
 * Rotation Vector
 * ---------------
 * A rotation vector represents the orientation of the device as a combination
 * of an angle and an axis, in which the device has rotated through an angle
 * theta around an axis <x, y, z>. The three elements of the rotation vector
 * are <x*sin(theta/2), y*sin(theta/2), z*sin(theta/2)>, such that the magnitude
 * of the rotation vector is equal to sin(theta/2), and the direction of the
 * rotation vector is equal to the direction of the axis of rotation. The three
 * elements of the rotation vector are equal to the last three components of a
 * unit quaternion <cos(theta/2), x*sin(theta/2), y*sin(theta/2), z*sin(theta/2)>.
 * Elements of the rotation vector are unitless.  The x, y, and z axis are defined
 * in the same was as for the acceleration sensor.
>>>>>>> 5e610d6a
 */

typedef struct {
    union {
        float v[3];
        struct {
            float x;
            float y;
            float z;
        };
        struct {
            float azimuth;
            float pitch;
            float roll;
        };
    };
    int8_t status;
    uint8_t reserved[3];
} sensors_vec_t;

/**
 * Union of the various types of sensor data
 * that can be returned.
 */
typedef struct sensors_event_t {
    /* must be sizeof(struct sensors_event_t) */
    int32_t version;

    /* sensor identifier */
    int32_t sensor;

    /* sensor type */
    int32_t type;

    /* reserved */
    int32_t reserved0;

    /* time is in nanosecond */
    int64_t timestamp;

    union {
        float           data[16];

        /* acceleration values are in meter per second per second (m/s^2) */
        sensors_vec_t   acceleration;

        /* magnetic vector values are in micro-Tesla (uT) */
        sensors_vec_t   magnetic;

        /* orientation values are in degrees */
        sensors_vec_t   orientation;

	/* angular velocity in degrees per second (dps) */
	sensors_vec_t   gyro;

        /* temperature is in degrees centigrade (Celsius) */
        float           temperature;

        /* distance in centimeters */
        float           distance;

        /* light in SI lux units */
        float           light;

        /* pressure in hectopascal (hPa) */
        float           pressure;
    };
    uint32_t        reserved1[4];
} sensors_event_t;



struct sensor_t;

/**
 * Every hardware module must have a data structure named HAL_MODULE_INFO_SYM
 * and the fields of this data structure must begin with hw_module_t
 * followed by module specific information.
 */
struct sensors_module_t {
    struct hw_module_t common;

    /**
     * Enumerate all available sensors. The list is returned in "list".
     * @return number of sensors in the list
     */
    int (*get_sensors_list)(struct sensors_module_t* module,
            struct sensor_t const** list);
};

struct sensor_t {
    /* name of this sensors */
    const char*     name;
    /* vendor of the hardware part */
    const char*     vendor;
    /* version of the hardware part + driver. The value of this field is
     * left to the implementation and doesn't have to be monotonically
     * increasing.
     */    
    int             version;
    /* handle that identifies this sensors. This handle is used to activate
     * and deactivate this sensor. The value of the handle must be 8 bits
     * in this version of the API. 
     */
    int             handle;
    /* this sensor's type. */
    int             type;
    /* maximaum range of this sensor's value in SI units */
    float           maxRange;
    /* smallest difference between two values reported by this sensor */
    float           resolution;
    /* rough estimate of this sensor's power consumption in mA */
    float           power;
    /* minimum delay allowed between events in microseconds. A value of zero
     * means that this sensor doesn't report events at a constant rate, but
     * rather only when a new data is available */
    int32_t         minDelay;
    /* reserved fields, must be zero */
    void*           reserved[8];
};


/**
 * Every device data structure must begin with hw_device_t
 * followed by module specific public methods and attributes.
 */
struct sensors_poll_device_t {
    struct hw_device_t common;

    /** Activate/deactivate one sensor.
     *
     * @param handle is the handle of the sensor to change.
     * @param enabled set to 1 to enable, or 0 to disable the sensor.
     *
     * @return 0 on success, negative errno code otherwise
     */
    int (*activate)(struct sensors_poll_device_t *dev,
            int handle, int enabled);

    /**
     * Set the delay between sensor events in nanoseconds for a given sensor.
     * It is an error to set a delay inferior to the value defined by
     * sensor_t::minDelay. If sensor_t::minDelay is zero, setDelay() is
     * ignored and returns 0.
     *
     * @return 0 if successful, < 0 on error
     */
    int (*setDelay)(struct sensors_poll_device_t *dev,
            int handle, int64_t ns);

    /**
     * Returns an array of sensor data.
     * This function must block until events are available.
     *
     * @return the number of events read on success, or -errno in case of an error.
     * This function should never return 0 (no event).
     *
     */
    int (*poll)(struct sensors_poll_device_t *dev,
            sensors_event_t* data, int count);
};

/** convenience API for opening and closing a device */

static inline int sensors_open(const struct hw_module_t* module,
        struct sensors_poll_device_t** device) {
    return module->methods->open(module,
            SENSORS_HARDWARE_POLL, (struct hw_device_t**)device);
}

static inline int sensors_close(struct sensors_poll_device_t* device) {
    return device->common.close(&device->common);
}

__END_DECLS

#include <hardware/sensors_deprecated.h>

#endif  // ANDROID_SENSORS_INTERFACE_H<|MERGE_RESOLUTION|>--- conflicted
+++ resolved
@@ -226,7 +226,6 @@
  *
  * Pressure sensors report events at a constant rate defined by setDelay().
  *
-<<<<<<< HEAD
  * Gyro
  * --------
  *
@@ -234,7 +233,6 @@
  *
  * Gyroscope sensor report events at a constant rate defined by setDelay().
  *
-=======
  * Gravity
  * -------
  * A gravity output indicates the direction of and magnitude of gravity in the devices's
@@ -259,7 +257,6 @@
  * unit quaternion <cos(theta/2), x*sin(theta/2), y*sin(theta/2), z*sin(theta/2)>.
  * Elements of the rotation vector are unitless.  The x, y, and z axis are defined
  * in the same was as for the acceleration sensor.
->>>>>>> 5e610d6a
  */
 
 typedef struct {
